<template>
  <div>
    <div class="navbar-container">
      <app-navbar :dark="false" :fixed="true" @back="onNavBack">新增資訊</app-navbar>
    </div>

    <div class="page-container" :class="{ hide: selectFactoryMode }">
      <image-upload-modal
        :open="imageUploadModalOpen"
        :dismiss="closeImageUploadModal"
        :images="imagesToUpload"
        :finishImagesUpload="finishImagesUpload"
        :finishUploaderForm="finishUploaderForm"
      />

      <div class="page" style="padding: 29px 35px;">
        <h1>輸入資訊</h1>

        <h3>工廠地點</h3>
        {{ JSON.stringify(factoryLocation) }}

        <app-button @click="enterSelectFactoryMode()">點我選擇</app-button>

        <div class="flex justify-between" style="margin-top: 40px;">
          <div class="flex flex-column flex-auto">
            <h3 style="margin-top: 0;">工廠照片*</h3>
            <label>
              <small>請上傳至少一張照片</small>
            </label>
          </div>
          <div>
            <label>
              <input multiple type="file" accept="image/*" ref="image" @change="handleImagesUpload" style="display: none;">
              <app-button @click="image.click()">新增</app-button>
            </label>
          </div>
        </div>

        <div class="images-grid">
          <div class="image-card" :key="url" v-for="url in imageUrls" >
            <img :src="url" />
          </div>
        </div>

        <h3>工廠名稱</h3>
        <app-text-field
          v-model="factoryName"
          placeholder="請輸入工廠名稱"
        />

        <h3>工廠類型</h3>
        <app-select
          v-model="factoryType"
          :items="factoryTypeItems"
        />

        <h3>新增其它資訊</h3>
        <app-text-field
          v-model="factoryDescription"
          placeholder="請填入其他資訊，如聲音、氣味等等。"
        />

        <div class="text-center width-auto" style="margin-top: 60px; margin-bottom: 55px;">
          <app-button @click="submitFactory()">送出</app-button>
        </div>

      </div>
    </div>
  </div>
</template>

<script lang="ts">
<<<<<<< HEAD
import { createComponent, onMounted, ref, computed, inject } from '@vue/composition-api'
=======
import { createComponent, ref, computed } from '@vue/composition-api'
>>>>>>> 95f08626
import AppButton from '@/components/AppButton.vue'
import AppTextField from '@/components/AppTextField.vue'
import AppNavbar from '@/components/AppNavbar.vue'
import AppSelect from '@/components/AppSelect.vue'
import ImageUploadModal from '@/components/ImageUploadModal.vue'
import { UploadedImages, createFactory } from '../api'
import { FactoryPostData, FACTORY_TYPE, FactoryType } from '../types'
import { MapFactoryController } from '../lib/map'
import { MainMapControllerSymbol } from '../symbols'

export default createComponent({
  name: 'FormPage',
  components: {
    AppButton,
    AppTextField,
    AppSelect,
    AppNavbar,
    ImageUploadModal
  },
  props: {
    // close form page
    close: {
      type: Function,
      required: true
    },
    selectFactoryMode: {
      type: Boolean,
      required: true
    },
    enterSelectFactoryMode: {
      type: Function,
      required: true
    },
    exitSelectFactoryMode: {
      type: Function,
      required: true
    },
    factoryLocation: {
      type: Array,
      required: true
    },
    setCreateFactorySuccessModal: {
      type: Function,
      required: true
    }
  },
  setup (props) {
    const mapController = inject(MainMapControllerSymbol, ref<MapFactoryController>())

    const factoryName = ref('')
    const factoryType = ref<FactoryType>('0')
    const factoryTypeItems: Array<{ text: string, value: string }> = [
      { text: '請選擇工廠類型', value: '0' },
      ...Object.entries(FACTORY_TYPE).map(([value, text]) => ({ text, value }))
    ]
    const factoryDescription = ref('')

    const imageUploadModalOpen = ref(false)
    const closeImageUploadModal = () => {
      imageUploadModalOpen.value = false
    }
    const openImageUploadModal = () => {
      imageUploadModalOpen.value = true
    }

    const imagesToUpload = ref<FileList>([])
    const uploadedImages = ref<UploadedImages>([])
    const image = ref<HTMLElement>(null)

    const imageUrls = computed(() => {
      const urls = []
      for (let i = 0; i < imagesToUpload.value.length; i++) {
        urls.push(URL.createObjectURL(imagesToUpload.value[i]))
      }

      return urls
    })

    const nickname = ref('')
    const contact = ref('')

    const finishUploaderForm = (nik: string, con: string) => {
      nickname.value = nik
      contact.value = con
    }

    return {
      factoryName,
      factoryType,
      factoryTypeItems,
      factoryDescription,
      containerStyle: {
        width: '100%'
      },
      imageUploadModalOpen,
      openImageUploadModal,
      closeImageUploadModal,

      imageUrls,
      imagesToUpload,
      image, // image upload input ref,
      handleImagesUpload (e: Event) {
        // eslint-disable-next-line @typescript-eslint/no-non-null-assertion
        imagesToUpload.value = (e.target as HTMLInputElement).files!

        openImageUploadModal()
      },
      finishImagesUpload (images: UploadedImages) {
        uploadedImages.value = images
      },
      onNavBack () {
        props.close()
        props.exitSelectFactoryMode()
      },
      async submitFactory () {
        try {
          const [lng, lat] = props.factoryLocation as number[]
          const factory: FactoryPostData = {
            name: factoryName.value,
            lng,
            lat,
            type: factoryType.value,
            other: factoryDescription.value,
            images: uploadedImages.value.map(image => image.token),
            nickname: nickname.value,
            contact: contact.value
          }

          console.log(factory)

          const resultFactory = await createFactory(factory)
          mapController.value!.addFactories([resultFactory])
        } catch (e) {
          // TODO: handle create failure
        }

        // TODO: clear form

        props.close()
        props.exitSelectFactoryMode()
        console.log(props.setCreateFactorySuccessModal)
        props.setCreateFactorySuccessModal(true)
      },
      finishUploaderForm
    }
  }
})
</script>

<style lang="scss" scoped>
@import '@/styles/utils';
@import '@/styles/page';
@import '@/styles/images-grid';

.page-container.hide {
  display: none;

  .navbar-container {
    display: block;
  }
}

.navbar-container {
  position: absolute;
  top: -47px;
  left: 0;
  z-index: 2;
}
</style><|MERGE_RESOLUTION|>--- conflicted
+++ resolved
@@ -70,11 +70,7 @@
 </template>
 
 <script lang="ts">
-<<<<<<< HEAD
-import { createComponent, onMounted, ref, computed, inject } from '@vue/composition-api'
-=======
-import { createComponent, ref, computed } from '@vue/composition-api'
->>>>>>> 95f08626
+import { createComponent, ref, computed, inject } from '@vue/composition-api'
 import AppButton from '@/components/AppButton.vue'
 import AppTextField from '@/components/AppTextField.vue'
 import AppNavbar from '@/components/AppNavbar.vue'
@@ -206,7 +202,9 @@
           console.log(factory)
 
           const resultFactory = await createFactory(factory)
-          mapController.value!.addFactories([resultFactory])
+          if (mapController.value) {
+            mapController.value.addFactories([resultFactory])
+          }
         } catch (e) {
           // TODO: handle create failure
         }
