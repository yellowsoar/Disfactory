--- conflicted
+++ resolved
@@ -21,13 +21,10 @@
 django-q = "==1.0.2"
 django-db-logger = "*"
 django-admin-rangefilter = "*"
-<<<<<<< HEAD
 django-map-widgets = "*"
-=======
 drf-yasg = "*"
 python-docx = "*"
 docxcompose = "*"
->>>>>>> 57246e2e
 
 [requires]
 python_version = "3.7"