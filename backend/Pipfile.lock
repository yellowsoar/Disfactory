{
    "_meta": {
        "hash": {
            "sha256": "e84bb5bcb80e1cdc9cdd2e3137b58a199c317b72ed72b42b48e2e640af074cb7"
        },
        "pipfile-spec": 6,
        "requires": {
            "python_version": "3.7"
        },
        "sources": [
            {
                "name": "pypi",
                "url": "https://pypi.org/simple",
                "verify_ssl": true
            }
        ]
    },
    "default": {
        "arrow": {
            "hashes": [
                "sha256:3515630f11a15c61dcb4cdd245883270dd334c83f3e639824e65a4b79cc48543",
                "sha256:399c9c8ae732270e1aa58ead835a79a40d7be8aa109c579898eb41029b5a231d"
            ],
            "version": "==1.0.3"
        },
        "blessed": {
            "hashes": [
                "sha256:1312879f971330a1b7f2c6341f2ae7e2cbac244bfc9d0ecfbbecd4b0293bc755",
                "sha256:5b5e2f0563d5a668c282f3f5946f7b1abb70c85829461900e607e74d7725106e"
            ],
            "version": "==1.18.0"
        },
        "certifi": {
            "hashes": [
                "sha256:1a4995114262bffbc2413b159f2a1a480c969de6e6eb13ee966d470af86af59c",
                "sha256:719a74fb9e33b9bd44cc7f3a8d94bc35e4049deebe19ba7d8e108280cfd59830"
            ],
            "version": "==2020.12.5"
        },
        "chardet": {
            "hashes": [
                "sha256:84ab92ed1c4d4f16916e05906b6b75a6c0fb5db821cc65e70cbd64a3e2a5eaae",
                "sha256:fc323ffcaeaed0e0a02bf4d117757b98aed530d9ed4531e3e15460124c106691"
            ],
            "version": "==3.0.4"
        },
        "coreapi": {
            "hashes": [
                "sha256:46145fcc1f7017c076a2ef684969b641d18a2991051fddec9458ad3f78ffc1cb",
                "sha256:bf39d118d6d3e171f10df9ede5666f63ad80bba9a29a8ec17726a66cf52ee6f3"
            ],
            "version": "==2.3.3"
        },
        "coreschema": {
            "hashes": [
                "sha256:5e6ef7bf38c1525d5e55a895934ab4273548629f16aed5c0a6caa74ebf45551f",
                "sha256:9503506007d482ab0867ba14724b93c18a33b22b6d19fb419ef2d239dd4a1607"
            ],
            "version": "==0.0.4"
        },
        "defusedxml": {
            "hashes": [
                "sha256:1bb3032db185915b62d7c6209c5a8792be6a32ab2fedacc84e01b52c51aa3e69",
                "sha256:a352e7e428770286cc899e2542b6cdaedb2b4953ff269a210103ec58f6198a61"
            ],
            "version": "==0.7.1"
        },
        "diff-match-patch": {
            "hashes": [
                "sha256:8bf9d9c4e059d917b5c6312bac0c137971a32815ddbda9c682b949f2986b4d34",
                "sha256:da6f5a01aa586df23dfc89f3827e1cafbb5420be9d87769eeb079ddfd9477a18"
            ],
            "version": "==20200713"
        },
        "django": {
            "hashes": [
                "sha256:0eaca08f236bf502a9773e53623f766cc3ceee6453cc41e6de1c8b80f07d2364",
                "sha256:c9c994f5e0a032cbd45089798b52e4080f4dea7241c58e3e0636c54146480bb4"
            ],
            "index": "pypi",
            "version": "==2.2.18"
        },
        "django-admin-rangefilter": {
            "hashes": [
                "sha256:2d046a5a925c10adf3b6b13df825318cee5d7d2703fa805828eb3d39b5e5635c",
                "sha256:b9f2f9a79d180e3b13f5359f9e78e1eb9d0eec6d857dfa21fe7a5c4ed40d6745"
            ],
            "index": "pypi",
            "version": "==0.6.3"
        },
        "django-cors-headers": {
            "hashes": [
                "sha256:9322255c296d5f75089571f29e520c83ff9693df17aa3cf9f6a4bea7c6740169",
                "sha256:db82b2840f667d47872ae3e4a4e0a0d72fbecb42779b8aa233fa8bb965f7836a"
            ],
            "index": "pypi",
            "version": "==3.5.0"
        },
        "django-db-logger": {
            "hashes": [
                "sha256:0853fd3e790356140defc92a9b4001d83c5da88b703cc902a2f5f5b0b1246fc7",
                "sha256:99151840cc660fc3ed1a9969ede1d12aab9c364cc714dd1a5ee338594d182bad"
            ],
            "index": "pypi",
            "version": "==0.1.10"
        },
        "django-import-export": {
            "hashes": [
                "sha256:401d76eca0a5c6cf43bffed16c06e509b9044ce8f6bcff264b776e3952830f1a",
                "sha256:7610f6efff797d65f56c03ba34444507c0b0ccdffe9346c168b9894fc349c55e"
            ],
            "index": "pypi",
            "version": "==2.4.0"
        },
        "django-map-widgets": {
            "hashes": [
                "sha256:7ad4047377614af7664792b0366c7be394b675d2f6106b3560d69c11e2811eb4",
                "sha256:9547a14aa3d4dd1ec66270b24f570c83bc52f7c7e41afc410c9c09dee5c3aa64"
            ],
            "index": "pypi",
            "version": "==0.3.0"
        },
        "django-picklefield": {
            "hashes": [
                "sha256:15ccba592ca953b9edf9532e64640329cd47b136b7f8f10f2939caa5f9ce4287",
                "sha256:3c702a54fde2d322fe5b2f39b8f78d9f655b8f77944ab26f703be6c0ed335a35"
            ],
            "version": "==3.0.1"
        },
        "django-q": {
            "hashes": [
                "sha256:4fb1974efc5952100eddad1734f03795e70a1dd2663cc085b7df374f3c6312c3",
                "sha256:70081f58c6d78748d8664acbf028fb641687c36df38d3d31e9f1b6fcfac1079f"
            ],
            "index": "pypi",
            "version": "==1.0.2"
        },
        "djangorestframework": {
            "hashes": [
                "sha256:8a435df9007c8b7d8e69a21ef06650e3c0cbe0d4b09e55dd1bd74c89a75a9fcd",
                "sha256:f7a266260d656e1cf4ca54d7a7349609dc8af4fe2590edd0ecd7d7643ea94a17"
            ],
            "index": "pypi",
            "version": "==3.9.2"
        },
        "docxcompose": {
            "hashes": [
                "sha256:56170745b1c05ea0540176e3e15e64f81f662374da602254d6f28ae6a48638cd"
            ],
            "index": "pypi",
            "version": "==1.3.0"
        },
        "drf-yasg": {
            "hashes": [
                "sha256:5572e9d5baab9f6b49318169df9789f7399d0e3c7bdac8fdb8dfccf1d5d2b1ca",
                "sha256:7d7af27ad16e18507e9392b2afd6b218fbffc432ec8dbea053099a2241e184ff"
            ],
            "index": "pypi",
            "version": "==1.17.1"
        },
        "et-xmlfile": {
            "hashes": [
                "sha256:614d9722d572f6246302c4491846d2c393c199cfa4edc9af593437691683335b"
            ],
            "version": "==1.0.1"
        },
        "gunicorn": {
            "hashes": [
                "sha256:1904bb2b8a43658807108d59c3f3d56c2b6121a701161de0ddf9ad140073c626",
                "sha256:cd4a810dd51bf497552cf3f863b575dabd73d6ad6a91075b65936b151cbf4f9c"
            ],
            "index": "pypi",
            "version": "==20.0.4"
        },
        "idna": {
            "hashes": [
                "sha256:b307872f855b18632ce0c21c5e45be78c0ea7ae4c15c828c20788b26921eb3f6",
                "sha256:b97d804b1e9b523befed77c48dacec60e6dcb0b5391d57af6a65a312a90648c0"
            ],
            "version": "==2.10"
        },
        "inflection": {
            "hashes": [
                "sha256:1a29730d366e996aaacffb2f1f1cb9593dc38e2ddd30c91250c6dde09ea9b417",
                "sha256:f38b2b640938a4f35ade69ac3d053042959b62a0f1076a5bbaa1b9526605a8a2"
            ],
            "version": "==0.5.1"
        },
        "itypes": {
            "hashes": [
                "sha256:03da6872ca89d29aef62773672b2d408f490f80db48b23079a4b194c86dd04c6",
                "sha256:af886f129dea4a2a1e3d36595a2d139589e4dd287f5cab0b40e799ee81570ff1"
            ],
            "version": "==1.2.0"
        },
        "jinja2": {
            "hashes": [
                "sha256:03e47ad063331dd6a3f04a43eddca8a966a26ba0c5b7207a9a9e4e08f1b29419",
                "sha256:a6d58433de0ae800347cab1fa3043cebbabe8baa9d29e668f1c768cb87a333c6"
            ],
            "version": "==2.11.3"
        },
        "lxml": {
            "hashes": [
<<<<<<< HEAD
                "sha256:0448576c148c129594d890265b1a83b9cd76fd1f0a6a04620753d9a6bcfd0a4d",
                "sha256:127f76864468d6630e1b453d3ffbbd04b024c674f55cf0a30dc2595137892d37",
                "sha256:1471cee35eba321827d7d53d104e7b8c593ea3ad376aa2df89533ce8e1b24a01",
                "sha256:2363c35637d2d9d6f26f60a208819e7eafc4305ce39dc1d5005eccc4593331c2",
                "sha256:2e5cc908fe43fe1aa299e58046ad66981131a66aea3129aac7770c37f590a644",
                "sha256:2e6fd1b8acd005bd71e6c94f30c055594bbd0aa02ef51a22bbfa961ab63b2d75",
                "sha256:366cb750140f221523fa062d641393092813b81e15d0e25d9f7c6025f910ee80",
                "sha256:42ebca24ba2a21065fb546f3e6bd0c58c3fe9ac298f3a320147029a4850f51a2",
                "sha256:4e751e77006da34643ab782e4a5cc21ea7b755551db202bc4d3a423b307db780",
                "sha256:4fb85c447e288df535b17ebdebf0ec1cf3a3f1a8eba7e79169f4f37af43c6b98",
                "sha256:50c348995b47b5a4e330362cf39fc503b4a43b14a91c34c83b955e1805c8e308",
                "sha256:535332fe9d00c3cd455bd3dd7d4bacab86e2d564bdf7606079160fa6251caacf",
                "sha256:535f067002b0fd1a4e5296a8f1bf88193080ff992a195e66964ef2a6cfec5388",
                "sha256:5be4a2e212bb6aa045e37f7d48e3e1e4b6fd259882ed5a00786f82e8c37ce77d",
                "sha256:60a20bfc3bd234d54d49c388950195d23a5583d4108e1a1d47c9eef8d8c042b3",
                "sha256:648914abafe67f11be7d93c1a546068f8eff3c5fa938e1f94509e4a5d682b2d8",
                "sha256:681d75e1a38a69f1e64ab82fe4b1ed3fd758717bed735fb9aeaa124143f051af",
                "sha256:68a5d77e440df94011214b7db907ec8f19e439507a70c958f750c18d88f995d2",
                "sha256:69a63f83e88138ab7642d8f61418cf3180a4d8cd13995df87725cb8b893e950e",
                "sha256:6e4183800f16f3679076dfa8abf2db3083919d7e30764a069fb66b2b9eff9939",
                "sha256:6fd8d5903c2e53f49e99359b063df27fdf7acb89a52b6a12494208bf61345a03",
                "sha256:791394449e98243839fa822a637177dd42a95f4883ad3dec2a0ce6ac99fb0a9d",
                "sha256:7a7669ff50f41225ca5d6ee0a1ec8413f3a0d8aa2b109f86d540887b7ec0d72a",
                "sha256:7e9eac1e526386df7c70ef253b792a0a12dd86d833b1d329e038c7a235dfceb5",
                "sha256:7ee8af0b9f7de635c61cdd5b8534b76c52cd03536f29f51151b377f76e214a1a",
                "sha256:8246f30ca34dc712ab07e51dc34fea883c00b7ccb0e614651e49da2c49a30711",
                "sha256:8c88b599e226994ad4db29d93bc149aa1aff3dc3a4355dd5757569ba78632bdf",
                "sha256:923963e989ffbceaa210ac37afc9b906acebe945d2723e9679b643513837b089",
                "sha256:94d55bd03d8671686e3f012577d9caa5421a07286dd351dfef64791cf7c6c505",
                "sha256:97db258793d193c7b62d4e2586c6ed98d51086e93f9a3af2b2034af01450a74b",
                "sha256:a9d6bc8642e2c67db33f1247a77c53476f3a166e09067c0474facb045756087f",
                "sha256:cd11c7e8d21af997ee8079037fff88f16fda188a9776eb4b81c7e4c9c0a7d7fc",
                "sha256:d8d3d4713f0c28bdc6c806a278d998546e8efc3498949e3ace6e117462ac0a5e",
                "sha256:e0bfe9bb028974a481410432dbe1b182e8191d5d40382e5b8ff39cdd2e5c5931",
                "sha256:f4822c0660c3754f1a41a655e37cb4dbbc9be3d35b125a37fab6f82d47674ebc",
                "sha256:f83d281bb2a6217cd806f4cf0ddded436790e66f393e124dfe9731f6b3fb9afe",
                "sha256:fc37870d6716b137e80d19241d0e2cff7a7643b925dfa49b4c8ebd1295eb506e"
            ],
            "version": "==4.6.2"
=======
                "sha256:079f3ae844f38982d156efce585bc540c16a926d4436712cf4baee0cce487a3d",
                "sha256:0fbcf5565ac01dff87cbfc0ff323515c823081c5777a9fc7703ff58388c258c3",
                "sha256:122fba10466c7bd4178b07dba427aa516286b846b2cbd6f6169141917283aae2",
                "sha256:1b7584d421d254ab86d4f0b13ec662a9014397678a7c4265a02a6d7c2b18a75f",
                "sha256:26e761ab5b07adf5f555ee82fb4bfc35bf93750499c6c7614bd64d12aaa67927",
                "sha256:289e9ca1a9287f08daaf796d96e06cb2bc2958891d7911ac7cae1c5f9e1e0ee3",
                "sha256:2a9d50e69aac3ebee695424f7dbd7b8c6d6eb7de2a2eb6b0f6c7db6aa41e02b7",
                "sha256:33bb934a044cf32157c12bfcfbb6649807da20aa92c062ef51903415c704704f",
                "sha256:3439c71103ef0e904ea0a1901611863e51f50b5cd5e8654a151740fde5e1cade",
                "sha256:39b78571b3b30645ac77b95f7c69d1bffc4cf8c3b157c435a34da72e78c82468",
                "sha256:4289728b5e2000a4ad4ab8da6e1db2e093c63c08bdc0414799ee776a3f78da4b",
                "sha256:4bff24dfeea62f2e56f5bab929b4428ae6caba2d1eea0c2d6eb618e30a71e6d4",
                "sha256:542d454665a3e277f76954418124d67516c5f88e51a900365ed54a9806122b83",
                "sha256:5a0a14e264069c03e46f926be0d8919f4105c1623d620e7ec0e612a2e9bf1c04",
                "sha256:66e575c62792c3f9ca47cb8b6fab9e35bab91360c783d1606f758761810c9791",
                "sha256:74f7d8d439b18fa4c385f3f5dfd11144bb87c1da034a466c5b5577d23a1d9b51",
                "sha256:7610b8c31688f0b1be0ef882889817939490a36d0ee880ea562a4e1399c447a1",
                "sha256:76fa7b1362d19f8fbd3e75fe2fb7c79359b0af8747e6f7141c338f0bee2f871a",
                "sha256:7728e05c35412ba36d3e9795ae8995e3c86958179c9770e65558ec3fdfd3724f",
                "sha256:8157dadbb09a34a6bd95a50690595e1fa0af1a99445e2744110e3dca7831c4ee",
                "sha256:820628b7b3135403540202e60551e741f9b6d3304371712521be939470b454ec",
                "sha256:884ab9b29feaca361f7f88d811b1eea9bfca36cf3da27768d28ad45c3ee6f969",
                "sha256:89b8b22a5ff72d89d48d0e62abb14340d9e99fd637d046c27b8b257a01ffbe28",
                "sha256:92e821e43ad382332eade6812e298dc9701c75fe289f2a2d39c7960b43d1e92a",
                "sha256:b007cbb845b28db4fb8b6a5cdcbf65bacb16a8bd328b53cbc0698688a68e1caa",
                "sha256:bc4313cbeb0e7a416a488d72f9680fffffc645f8a838bd2193809881c67dd106",
                "sha256:bccbfc27563652de7dc9bdc595cb25e90b59c5f8e23e806ed0fd623755b6565d",
                "sha256:c4f05c5a7c49d2fb70223d0d5bcfbe474cf928310ac9fa6a7c6dddc831d0b1d4",
                "sha256:ce256aaa50f6cc9a649c51be3cd4ff142d67295bfc4f490c9134d0f9f6d58ef0",
                "sha256:d2e35d7bf1c1ac8c538f88d26b396e73dd81440d59c1ef8522e1ea77b345ede4",
                "sha256:df7c53783a46febb0e70f6b05df2ba104610f2fb0d27023409734a3ecbb78fb2",
                "sha256:efac139c3f0bf4f0939f9375af4b02c5ad83a622de52d6dfa8e438e8e01d0eb0",
                "sha256:efd7a09678fd8b53117f6bae4fa3825e0a22b03ef0a932e070c0bdbb3a35e654",
                "sha256:f2380a6376dfa090227b663f9678150ef27543483055cc327555fb592c5967e2",
                "sha256:f8380c03e45cf09f8557bdaa41e1fa7c81f3ae22828e1db470ab2a6c96d8bc23",
                "sha256:f90ba11136bfdd25cae3951af8da2e95121c9b9b93727b1b896e3fa105b2f586"
            ],
            "version": "==4.6.3"
>>>>>>> 3e643d9a
        },
        "markuppy": {
            "hashes": [
                "sha256:1adee2c0a542af378fe84548ff6f6b0168f3cb7f426b46961038a2bcfaad0d5f"
            ],
            "version": "==1.14"
        },
        "markupsafe": {
            "hashes": [
                "sha256:00bc623926325b26bb9605ae9eae8a215691f33cae5df11ca5424f06f2d1f473",
                "sha256:09027a7803a62ca78792ad89403b1b7a73a01c8cb65909cd876f7fcebd79b161",
                "sha256:09c4b7f37d6c648cb13f9230d847adf22f8171b1ccc4d5682398e77f40309235",
                "sha256:1027c282dad077d0bae18be6794e6b6b8c91d58ed8a8d89a89d59693b9131db5",
                "sha256:13d3144e1e340870b25e7b10b98d779608c02016d5184cfb9927a9f10c689f42",
                "sha256:195d7d2c4fbb0ee8139a6cf67194f3973a6b3042d742ebe0a9ed36d8b6f0c07f",
                "sha256:22c178a091fc6630d0d045bdb5992d2dfe14e3259760e713c490da5323866c39",
                "sha256:24982cc2533820871eba85ba648cd53d8623687ff11cbb805be4ff7b4c971aff",
                "sha256:29872e92839765e546828bb7754a68c418d927cd064fd4708fab9fe9c8bb116b",
                "sha256:2beec1e0de6924ea551859edb9e7679da6e4870d32cb766240ce17e0a0ba2014",
                "sha256:3b8a6499709d29c2e2399569d96719a1b21dcd94410a586a18526b143ec8470f",
                "sha256:43a55c2930bbc139570ac2452adf3d70cdbb3cfe5912c71cdce1c2c6bbd9c5d1",
                "sha256:46c99d2de99945ec5cb54f23c8cd5689f6d7177305ebff350a58ce5f8de1669e",
                "sha256:500d4957e52ddc3351cabf489e79c91c17f6e0899158447047588650b5e69183",
                "sha256:535f6fc4d397c1563d08b88e485c3496cf5784e927af890fb3c3aac7f933ec66",
                "sha256:596510de112c685489095da617b5bcbbac7dd6384aeebeda4df6025d0256a81b",
                "sha256:62fe6c95e3ec8a7fad637b7f3d372c15ec1caa01ab47926cfdf7a75b40e0eac1",
                "sha256:6788b695d50a51edb699cb55e35487e430fa21f1ed838122d722e0ff0ac5ba15",
                "sha256:6dd73240d2af64df90aa7c4e7481e23825ea70af4b4922f8ede5b9e35f78a3b1",
                "sha256:6f1e273a344928347c1290119b493a1f0303c52f5a5eae5f16d74f48c15d4a85",
                "sha256:6fffc775d90dcc9aed1b89219549b329a9250d918fd0b8fa8d93d154918422e1",
                "sha256:717ba8fe3ae9cc0006d7c451f0bb265ee07739daf76355d06366154ee68d221e",
                "sha256:79855e1c5b8da654cf486b830bd42c06e8780cea587384cf6545b7d9ac013a0b",
                "sha256:7c1699dfe0cf8ff607dbdcc1e9b9af1755371f92a68f706051cc8c37d447c905",
                "sha256:7fed13866cf14bba33e7176717346713881f56d9d2bcebab207f7a036f41b850",
                "sha256:84dee80c15f1b560d55bcfe6d47b27d070b4681c699c572af2e3c7cc90a3b8e0",
                "sha256:88e5fcfb52ee7b911e8bb6d6aa2fd21fbecc674eadd44118a9cc3863f938e735",
                "sha256:8defac2f2ccd6805ebf65f5eeb132adcf2ab57aa11fdf4c0dd5169a004710e7d",
                "sha256:98bae9582248d6cf62321dcb52aaf5d9adf0bad3b40582925ef7c7f0ed85fceb",
                "sha256:98c7086708b163d425c67c7a91bad6e466bb99d797aa64f965e9d25c12111a5e",
                "sha256:9add70b36c5666a2ed02b43b335fe19002ee5235efd4b8a89bfcf9005bebac0d",
                "sha256:9bf40443012702a1d2070043cb6291650a0841ece432556f784f004937f0f32c",
                "sha256:a6a744282b7718a2a62d2ed9d993cad6f5f585605ad352c11de459f4108df0a1",
                "sha256:acf08ac40292838b3cbbb06cfe9b2cb9ec78fce8baca31ddb87aaac2e2dc3bc2",
                "sha256:ade5e387d2ad0d7ebf59146cc00c8044acbd863725f887353a10df825fc8ae21",
                "sha256:b00c1de48212e4cc9603895652c5c410df699856a2853135b3967591e4beebc2",
                "sha256:b1282f8c00509d99fef04d8ba936b156d419be841854fe901d8ae224c59f0be5",
                "sha256:b1dba4527182c95a0db8b6060cc98ac49b9e2f5e64320e2b56e47cb2831978c7",
                "sha256:b2051432115498d3562c084a49bba65d97cf251f5a331c64a12ee7e04dacc51b",
                "sha256:b7d644ddb4dbd407d31ffb699f1d140bc35478da613b441c582aeb7c43838dd8",
                "sha256:ba59edeaa2fc6114428f1637ffff42da1e311e29382d81b339c1817d37ec93c6",
                "sha256:bf5aa3cbcfdf57fa2ee9cd1822c862ef23037f5c832ad09cfea57fa846dec193",
                "sha256:c8716a48d94b06bb3b2524c2b77e055fb313aeb4ea620c8dd03a105574ba704f",
                "sha256:caabedc8323f1e93231b52fc32bdcde6db817623d33e100708d9a68e1f53b26b",
                "sha256:cd5df75523866410809ca100dc9681e301e3c27567cf498077e8551b6d20e42f",
                "sha256:cdb132fc825c38e1aeec2c8aa9338310d29d337bebbd7baa06889d09a60a1fa2",
                "sha256:d53bc011414228441014aa71dbec320c66468c1030aae3a6e29778a3382d96e5",
                "sha256:d73a845f227b0bfe8a7455ee623525ee656a9e2e749e4742706d80a6065d5e2c",
                "sha256:d9be0ba6c527163cbed5e0857c451fcd092ce83947944d6c14bc95441203f032",
                "sha256:e249096428b3ae81b08327a63a485ad0878de3fb939049038579ac0ef61e17e7",
                "sha256:e8313f01ba26fbbe36c7be1966a7b7424942f670f38e666995b88d012765b9be",
                "sha256:feb7b34d6325451ef96bc0e36e1a6c0c1c64bc1fbec4b854f4529e51887b1621"
            ],
            "version": "==1.1.1"
        },
        "odfpy": {
            "hashes": [
                "sha256:db766a6e59c5103212f3cc92ec8dd50a0f3a02790233ed0b52148b70d3c438ec"
            ],
            "version": "==1.4.1"
        },
        "openpyxl": {
            "hashes": [
                "sha256:46af4eaf201a89b610fcca177eed957635f88770a5462fb6aae4a2a52b0ff516",
                "sha256:6456a3b472e1ef0facb1129f3c6ef00713cebf62e736cd7a75bcc3247432f251"
            ],
            "version": "==3.0.7"
        },
        "packaging": {
            "hashes": [
                "sha256:5b327ac1320dc863dca72f4514ecc086f31186744b84a230374cc1fd776feae5",
                "sha256:67714da7f7bc052e064859c05c595155bd1ee9f69f76557e21f051443c20947a"
            ],
            "version": "==20.9"
        },
        "pillow": {
            "hashes": [
                "sha256:006de60d7580d81f4a1a7e9f0173dc90a932e3905cc4d47ea909bc946302311a",
                "sha256:0a2e8d03787ec7ad71dc18aec9367c946ef8ef50e1e78c71f743bc3a770f9fae",
                "sha256:0eeeae397e5a79dc088d8297a4c2c6f901f8fb30db47795113a4a605d0f1e5ce",
                "sha256:11c5c6e9b02c9dac08af04f093eb5a2f84857df70a7d4a6a6ad461aca803fb9e",
                "sha256:2fb113757a369a6cdb189f8df3226e995acfed0a8919a72416626af1a0a71140",
                "sha256:4b0ef2470c4979e345e4e0cc1bbac65fda11d0d7b789dbac035e4c6ce3f98adb",
                "sha256:59e903ca800c8cfd1ebe482349ec7c35687b95e98cefae213e271c8c7fffa021",
                "sha256:5abd653a23c35d980b332bc0431d39663b1709d64142e3652890df4c9b6970f6",
                "sha256:5f9403af9c790cc18411ea398a6950ee2def2a830ad0cfe6dc9122e6d528b302",
                "sha256:6b4a8fd632b4ebee28282a9fef4c341835a1aa8671e2770b6f89adc8e8c2703c",
                "sha256:6c1aca8231625115104a06e4389fcd9ec88f0c9befbabd80dc206c35561be271",
                "sha256:795e91a60f291e75de2e20e6bdd67770f793c8605b553cb6e4387ce0cb302e09",
                "sha256:7ba0ba61252ab23052e642abdb17fd08fdcfdbbf3b74c969a30c58ac1ade7cd3",
                "sha256:7c9401e68730d6c4245b8e361d3d13e1035cbc94db86b49dc7da8bec235d0015",
                "sha256:81f812d8f5e8a09b246515fac141e9d10113229bc33ea073fec11403b016bcf3",
                "sha256:895d54c0ddc78a478c80f9c438579ac15f3e27bf442c2a9aa74d41d0e4d12544",
                "sha256:8de332053707c80963b589b22f8e0229f1be1f3ca862a932c1bcd48dafb18dd8",
                "sha256:92c882b70a40c79de9f5294dc99390671e07fc0b0113d472cbea3fde15db1792",
                "sha256:95edb1ed513e68bddc2aee3de66ceaf743590bf16c023fb9977adc4be15bd3f0",
                "sha256:b63d4ff734263ae4ce6593798bcfee6dbfb00523c82753a3a03cbc05555a9cc3",
                "sha256:bd7bf289e05470b1bc74889d1466d9ad4a56d201f24397557b6f65c24a6844b8",
                "sha256:cc3ea6b23954da84dbee8025c616040d9aa5eaf34ea6895a0a762ee9d3e12e11",
                "sha256:cc9ec588c6ef3a1325fa032ec14d97b7309db493782ea8c304666fb10c3bd9a7",
                "sha256:d3d07c86d4efa1facdf32aa878bd508c0dc4f87c48125cc16b937baa4e5b5e11",
                "sha256:d8a96747df78cda35980905bf26e72960cba6d355ace4780d4bdde3b217cdf1e",
                "sha256:e38d58d9138ef972fceb7aeec4be02e3f01d383723965bfcef14d174c8ccd039",
                "sha256:eb472586374dc66b31e36e14720747595c2b265ae962987261f044e5cce644b5",
                "sha256:fbd922f702582cb0d71ef94442bfca57624352622d75e3be7a1e7e9360b07e72"
            ],
            "index": "pypi",
            "version": "==8.0.1"
        },
        "psycopg2-binary": {
            "hashes": [
                "sha256:080c72714784989474f97be9ab0ddf7b2ad2984527e77f2909fcd04d4df53809",
                "sha256:110457be80b63ff4915febb06faa7be002b93a76e5ba19bf3f27636a2ef58598",
                "sha256:171352a03b22fc099f15103959b52ee77d9a27e028895d7e5fde127aa8e3bac5",
                "sha256:19d013e7b0817087517a4b3cab39c084d78898369e5c46258aab7be4f233d6a1",
                "sha256:249b6b21ae4eb0f7b8423b330aa80fab5f821b9ffc3f7561a5e2fd6bb142cf5d",
                "sha256:2ac0731d2d84b05c7bb39e85b7e123c3a0acd4cda631d8d542802c88deb9e87e",
                "sha256:2b6d561193f0dc3f50acfb22dd52ea8c8dfbc64bcafe3938b5f209cc17cb6f00",
                "sha256:2bd23e242e954214944481124755cbefe7c2cf563b1a54cd8d196d502f2578bf",
                "sha256:3e1239242ca60b3725e65ab2f13765fc199b03af9eaf1b5572f0e97bdcee5b43",
                "sha256:3eb70bb697abbe86b1d2b1316370c02ba320bfd1e9e35cf3b9566a855ea8e4e5",
                "sha256:51a2fc7e94b98bd1bb5d4570936f24fc2b0541b63eccadf8fdea266db8ad2f70",
                "sha256:52f1bdafdc764b7447e393ed39bb263eccb12bfda25a4ac06d82e3a9056251f6",
                "sha256:5b3581319a3951f1e866f4f6c5e42023db0fae0284273b82e97dfd32c51985cd",
                "sha256:63c1b66e3b2a3a336288e4bcec499e0dc310cd1dceaed1c46fa7419764c68877",
                "sha256:8123a99f24ecee469e5c1339427bcdb2a33920a18bb5c0d58b7c13f3b0298ba3",
                "sha256:85e699fcabe7f817c0f0a412d4e7c6627e00c412b418da7666ff353f38e30f67",
                "sha256:8dbff4557bbef963697583366400822387cccf794ccb001f1f2307ed21854c68",
                "sha256:908d21d08d6b81f1b7e056bbf40b2f77f8c499ab29e64ec5113052819ef1c89b",
                "sha256:af39d0237b17d0a5a5f638e9dffb34013ce2b1d41441fd30283e42b22d16858a",
                "sha256:af51bb9f055a3f4af0187149a8f60c9d516cf7d5565b3dac53358796a8fb2a5b",
                "sha256:b2ecac57eb49e461e86c092761e6b8e1fd9654dbaaddf71a076dcc869f7014e2",
                "sha256:cd37cc170678a4609becb26b53a2bc1edea65177be70c48dd7b39a1149cabd6e",
                "sha256:d17e3054b17e1a6cb8c1140f76310f6ede811e75b7a9d461922d2c72973f583e",
                "sha256:d305313c5a9695f40c46294d4315ed3a07c7d2b55e48a9010dad7db7a66c8b7f",
                "sha256:dd0ef0eb1f7dd18a3f4187226e226a7284bda6af5671937a221766e6ef1ee88f",
                "sha256:e1adff53b56db9905db48a972fb89370ad5736e0450b96f91bcf99cadd96cfd7",
                "sha256:f0d43828003c82dbc9269de87aa449e9896077a71954fbbb10a614c017e65737",
                "sha256:f78e8b487de4d92640105c1389e5b90be3496b1d75c90a666edd8737cc2dbab7"
            ],
            "index": "pypi",
            "version": "==2.8.3"
        },
        "pyparsing": {
            "hashes": [
                "sha256:c203ec8783bf771a155b207279b9bccb8dea02d8f0c9e5f8ead507bc3246ecc1",
                "sha256:ef9d7589ef3c200abe66653d3f1ab1033c3c419ae9b9bdb1240a85b024efc88b"
            ],
            "version": "==2.4.7"
        },
        "python-dateutil": {
            "hashes": [
                "sha256:73ebfe9dbf22e832286dafa60473e4cd239f8592f699aa5adaf10050e6e1823c",
                "sha256:75bb3f31ea686f1197762692a9ee6a7550b59fc6ca3a1f4b5d7e32fb98e2da2a"
            ],
            "version": "==2.8.1"
        },
        "python-docx": {
            "hashes": [
                "sha256:bc76ecac6b2d00ce6442a69d03a6f35c71cd72293cd8405a7472dfe317920024"
            ],
            "index": "pypi",
            "version": "==0.8.10"
        },
        "python-dotenv": {
            "hashes": [
                "sha256:debd928b49dbc2bf68040566f55cdb3252458036464806f4094487244e2a4093",
                "sha256:f157d71d5fec9d4bd5f51c82746b6344dffa680ee85217c123f4a0c8117c4544"
            ],
            "index": "pypi",
            "version": "==0.10.3"
        },
        "pytz": {
            "hashes": [
                "sha256:83a4a90894bf38e243cf052c8b58f381bfe9a7a483f6a9cab140bc7f702ac4da",
                "sha256:eb10ce3e7736052ed3623d49975ce333bcd712c7bb19a58b9e2089d4057d0798"
            ],
            "version": "==2021.1"
        },
        "pyyaml": {
            "hashes": [
<<<<<<< HEAD
                "sha256:08682f6b72c722394747bddaf0aa62277e02557c0fd1c42cb853016a38f8dedf",
                "sha256:0f5f5786c0e09baddcd8b4b45f20a7b5d61a7e7e99846e3c799b05c7c53fa696",
                "sha256:129def1b7c1bf22faffd67b8f3724645203b79d8f4cc81f674654d9902cb4393",
                "sha256:294db365efa064d00b8d1ef65d8ea2c3426ac366c0c4368d930bf1c5fb497f77",
                "sha256:3b2b1824fe7112845700f815ff6a489360226a5609b96ec2190a45e62a9fc922",
                "sha256:3bd0e463264cf257d1ffd2e40223b197271046d09dadf73a0fe82b9c1fc385a5",
                "sha256:4465124ef1b18d9ace298060f4eccc64b0850899ac4ac53294547536533800c8",
                "sha256:49d4cdd9065b9b6e206d0595fee27a96b5dd22618e7520c33204a4a3239d5b10",
                "sha256:4e0583d24c881e14342eaf4ec5fbc97f934b999a6828693a99157fde912540cc",
                "sha256:5accb17103e43963b80e6f837831f38d314a0495500067cb25afab2e8d7a4018",
                "sha256:607774cbba28732bfa802b54baa7484215f530991055bb562efbed5b2f20a45e",
                "sha256:6c78645d400265a062508ae399b60b8c167bf003db364ecb26dcab2bda048253",
                "sha256:72a01f726a9c7851ca9bfad6fd09ca4e090a023c00945ea05ba1638c09dc3347",
                "sha256:74c1485f7707cf707a7aef42ef6322b8f97921bd89be2ab6317fd782c2d53183",
                "sha256:895f61ef02e8fed38159bb70f7e100e00f471eae2bc838cd0f4ebb21e28f8541",
                "sha256:8c1be557ee92a20f184922c7b6424e8ab6691788e6d86137c5d93c1a6ec1b8fb",
                "sha256:bb4191dfc9306777bc594117aee052446b3fa88737cd13b7188d0e7aa8162185",
                "sha256:bfb51918d4ff3d77c1c856a9699f8492c612cde32fd3bcd344af9be34999bfdc",
                "sha256:c20cfa2d49991c8b4147af39859b167664f2ad4561704ee74c1de03318e898db",
                "sha256:cb333c16912324fd5f769fff6bc5de372e9e7a202247b48870bc251ed40239aa",
                "sha256:d2d9808ea7b4af864f35ea216be506ecec180628aced0704e34aca0b040ffe46",
                "sha256:d483ad4e639292c90170eb6f7783ad19490e7a8defb3e46f97dfe4bacae89122",
                "sha256:dd5de0646207f053eb0d6c74ae45ba98c3395a571a2891858e87df7c9b9bd51b",
                "sha256:e1d4970ea66be07ae37a3c2e48b5ec63f7ba6804bdddfdbd3cfd954d25a82e63",
                "sha256:e4fac90784481d221a8e4b1162afa7c47ed953be40d31ab4629ae917510051df",
                "sha256:fa5ae20527d8e831e8230cbffd9f8fe952815b2b7dae6ffec25318803a7528fc",
                "sha256:fd7f6999a8070df521b6384004ef42833b9bd62cfee11a09bda1079b4b704247",
                "sha256:fdc842473cd33f45ff6bce46aea678a54e3d21f1b61a7750ce3c498eedfe25d6",
                "sha256:fe69978f3f768926cfa37b867e3843918e012cf83f680806599ddce33c2c68b0"
            ],
            "version": "==5.4.1"
=======
                "sha256:02c78d77281d8f8d07a255e57abdbf43b02257f59f50cc6b636937d68efa5dd0",
                "sha256:0dc9f2eb2e3c97640928dec63fd8dc1dd91e6b6ed236bd5ac00332b99b5c2ff9",
                "sha256:124fd7c7bc1e95b1eafc60825f2daf67c73ce7b33f1194731240d24b0d1bf628",
                "sha256:26fcb33776857f4072601502d93e1a619f166c9c00befb52826e7b774efaa9db",
                "sha256:31ba07c54ef4a897758563e3a0fcc60077698df10180abe4b8165d9895c00ebf",
                "sha256:3c49e39ac034fd64fd576d63bb4db53cda89b362768a67f07749d55f128ac18a",
                "sha256:52bf0930903818e600ae6c2901f748bc4869c0c406056f679ab9614e5d21a166",
                "sha256:5a3f345acff76cad4aa9cb171ee76c590f37394186325d53d1aa25318b0d4a09",
                "sha256:5e7ac4e0e79a53451dc2814f6876c2fa6f71452de1498bbe29c0b54b69a986f4",
                "sha256:7242790ab6c20316b8e7bb545be48d7ed36e26bbe279fd56f2c4a12510e60b4b",
                "sha256:737bd70e454a284d456aa1fa71a0b429dd527bcbf52c5c33f7c8eee81ac16b89",
                "sha256:8635d53223b1f561b081ff4adecb828fd484b8efffe542edcfdff471997f7c39",
                "sha256:8b818b6c5a920cbe4203b5a6b14256f0e5244338244560da89b7b0f1313ea4b6",
                "sha256:8bf38641b4713d77da19e91f8b5296b832e4db87338d6aeffe422d42f1ca896d",
                "sha256:a36a48a51e5471513a5aea920cdad84cbd56d70a5057cca3499a637496ea379c",
                "sha256:b2243dd033fd02c01212ad5c601dafb44fbb293065f430b0d3dbf03f3254d615",
                "sha256:cc547d3ead3754712223abb7b403f0a184e4c3eae18c9bb7fd15adef1597cc4b",
                "sha256:cc552b6434b90d9dbed6a4f13339625dc466fd82597119897e9489c953acbc22",
                "sha256:f3790156c606299ff499ec44db422f66f05a7363b39eb9d5b064f17bd7d7c47b",
                "sha256:f7a21e3d99aa3095ef0553e7ceba36fb693998fbb1226f1392ce33681047465f",
                "sha256:fdc6b2cb4b19e431994f25a9160695cc59a4e861710cc6fc97161c5e845fc579"
            ],
            "index": "pypi",
            "version": "==5.4"
>>>>>>> 3e643d9a
        },
        "requests": {
            "hashes": [
                "sha256:b3559a131db72c33ee969480840fff4bb6dd111de7dd27c8ee1f820f4f00231b",
                "sha256:fe75cc94a9443b9246fc7049224f75604b113c36acb93f87b80ed42c44cbb898"
            ],
            "index": "pypi",
            "version": "==2.24.0"
        },
        "ruamel.yaml": {
            "hashes": [
                "sha256:64b06e7873eb8e1125525ecef7345447d786368cadca92a7cd9b59eae62e95a3",
                "sha256:bb48c514222702878759a05af96f4b7ecdba9b33cd4efcf25c86b882cef3a942"
            ],
            "version": "==0.16.13"
        },
        "ruamel.yaml.clib": {
            "hashes": [
                "sha256:058a1cc3df2a8aecc12f983a48bda99315cebf55a3b3a5463e37bb599b05727b",
                "sha256:1236df55e0f73cd138c0eca074ee086136c3f16a97c2ac719032c050f7e0622f",
                "sha256:1f8c0a4577c0e6c99d208de5c4d3fd8aceed9574bb154d7a2b21c16bb924154c",
                "sha256:2602e91bd5c1b874d6f93d3086f9830f3e907c543c7672cf293a97c3fabdcd91",
                "sha256:28116f204103cb3a108dfd37668f20abe6e3cafd0d3fd40dba126c732457b3cc",
                "sha256:2d24bd98af676f4990c4d715bcdc2a60b19c56a3fb3a763164d2d8ca0e806ba7",
                "sha256:2fd336a5c6415c82e2deb40d08c222087febe0aebe520f4d21910629018ab0f3",
                "sha256:30dca9bbcbb1cc858717438218d11eafb78666759e5094dd767468c0d577a7e7",
                "sha256:44c7b0498c39f27795224438f1a6be6c5352f82cb887bc33d962c3a3acc00df6",
                "sha256:464e66a04e740d754170be5e740657a3b3b6d2bcc567f0c3437879a6e6087ff6",
                "sha256:46d6d20815064e8bb023ea8628cfb7402c0f0e83de2c2227a88097e239a7dffd",
                "sha256:4df5019e7783d14b79217ad9c56edf1ba7485d614ad5a385d1b3c768635c81c0",
                "sha256:4e52c96ca66de04be42ea2278012a2342d89f5e82b4512fb6fb7134e377e2e62",
                "sha256:5254af7d8bdf4d5484c089f929cb7f5bafa59b4f01d4f48adda4be41e6d29f99",
                "sha256:52ae5739e4b5d6317b52f5b040b1b6639e8af68a5b8fd606a8b08658fbd0cab5",
                "sha256:53b9dd1abd70e257a6e32f934ebc482dac5edb8c93e23deb663eac724c30b026",
                "sha256:6c0a5dc52fc74eb87c67374a4e554d4761fd42a4d01390b7e868b30d21f4b8bb",
                "sha256:73b3d43e04cc4b228fa6fa5d796409ece6fcb53a6c270eb2048109cbcbc3b9c2",
                "sha256:74161d827407f4db9072011adcfb825b5258a5ccb3d2cd518dd6c9edea9e30f1",
                "sha256:75f0ee6839532e52a3a53f80ce64925ed4aed697dd3fa890c4c918f3304bd4f4",
                "sha256:839dd72545ef7ba78fd2aa1a5dd07b33696adf3e68fae7f31327161c1093001b",
                "sha256:8be05be57dc5c7b4a0b24edcaa2f7275866d9c907725226cdde46da09367d923",
                "sha256:8e8fd0a22c9d92af3a34f91e8a2594eeb35cba90ab643c5e0e643567dc8be43e",
                "sha256:a873e4d4954f865dcb60bdc4914af7eaae48fb56b60ed6daa1d6251c72f5337c",
                "sha256:ab845f1f51f7eb750a78937be9f79baea4a42c7960f5a94dde34e69f3cce1988",
                "sha256:b1e981fe1aff1fd11627f531524826a4dcc1f26c726235a52fcb62ded27d150f",
                "sha256:b4b0d31f2052b3f9f9b5327024dc629a253a83d8649d4734ca7f35b60ec3e9e5",
                "sha256:c6ac7e45367b1317e56f1461719c853fd6825226f45b835df7436bb04031fd8a",
                "sha256:daf21aa33ee9b351f66deed30a3d450ab55c14242cfdfcd377798e2c0d25c9f1",
                "sha256:e9f7d1d8c26a6a12c23421061f9022bb62704e38211fe375c645485f38df34a2",
                "sha256:f6061a31880c1ed6b6ce341215336e2f3d0c1deccd84957b6fa8ca474b41e89f"
            ],
            "markers": "platform_python_implementation == 'CPython' and python_version < '3.10'",
            "version": "==0.2.2"
        },
        "six": {
            "hashes": [
                "sha256:30639c035cdb23534cd4aa2dd52c3bf48f06e5f4a941509c8bafd8ce11080259",
                "sha256:8b74bedcbbbaca38ff6d7491d76f2b06b3592611af620f8426e82dddb04a5ced"
            ],
            "version": "==1.15.0"
        },
        "sqlparse": {
            "hashes": [
                "sha256:017cde379adbd6a1f15a61873f43e8274179378e95ef3fede90b5aa64d304ed0",
                "sha256:0f91fd2e829c44362cbcfab3e9ae12e22badaa8a29ad5ff599f9ec109f0454e8"
            ],
            "version": "==0.4.1"
        },
        "tablib": {
            "extras": [
                "html",
                "ods",
                "xls",
                "xlsx",
                "yaml"
            ],
            "hashes": [
                "sha256:41aa40981cddd7ec4d1fabeae7c38d271601b306386bd05b5c3bcae13e5aeb20",
                "sha256:f83cac08454f225a34a305daa20e2110d5e6335135d505f93bc66583a5f9c10d"
            ],
            "version": "==3.0.0"
        },
        "typing-extensions": {
            "hashes": [
                "sha256:7cb407020f00f7bfc3cb3e7881628838e69d8f3fcab2f64742a5e76b2f841918",
                "sha256:99d4073b617d30288f569d3f13d2bd7548c3a7e4c8de87db09a9d29bb3a4a60c",
                "sha256:dafc7639cde7f1b6e1acc0f457842a83e722ccca8eef5270af2d74792619a89f"
            ],
            "markers": "python_version < '3.8'",
            "version": "==3.7.4.3"
        },
        "uritemplate": {
            "hashes": [
                "sha256:07620c3f3f8eed1f12600845892b0e036a2420acf513c53f7de0abd911a5894f",
                "sha256:5af8ad10cec94f215e3f48112de2022e1d5a37ed427fbd88652fa908f2ab7cae"
            ],
            "version": "==3.0.1"
        },
        "urllib3": {
            "hashes": [
                "sha256:8d7eaa5a82a1cac232164990f04874c594c9453ec55eef02eab885aa02fc17a2",
                "sha256:f5321fbe4bf3fefa0efd0bfe7fb14e90909eb62a48ccda331726b4319897dd5e"
            ],
            "version": "==1.25.11"
        },
        "wcwidth": {
            "hashes": [
                "sha256:beb4802a9cebb9144e99086eff703a642a13d6a0052920003a230f3294bbe784",
                "sha256:c4d647b99872929fdb7bdcaa4fbe7f01413ed3d98077df798530e5b04f116c83"
            ],
            "version": "==0.2.5"
        },
        "xlrd": {
            "hashes": [
                "sha256:6a33ee89877bd9abc1158129f6e94be74e2679636b8a205b43b85206c3f0bbdd",
                "sha256:f72f148f54442c6b056bf931dbc34f986fd0c3b0b6b5a58d013c9aef274d0c88"
            ],
            "version": "==2.0.1"
        },
        "xlwt": {
            "hashes": [
                "sha256:a082260524678ba48a297d922cc385f58278b8aa68741596a87de01a9c628b2e",
                "sha256:c59912717a9b28f1a3c2a98fd60741014b06b043936dcecbc113eaaada156c88"
            ],
            "version": "==1.3.0"
        }
    },
    "develop": {
        "appdirs": {
            "hashes": [
                "sha256:7d5d0167b2b1ba821647616af46a749d1c653740dd0d2415100fe26e27afdf41",
                "sha256:a841dacd6b99318a741b166adb07e19ee71a274450e68237b4650ca1055ab128"
            ],
            "version": "==1.4.4"
        },
        "astroid": {
            "hashes": [
                "sha256:87ae7f2398b8a0ae5638ddecf9987f081b756e0e9fc071aeebdca525671fc4dc",
                "sha256:b31c92f545517dcc452f284bc9c044050862fbe6d93d2b3de4a215a6b384bf0d"
            ],
            "version": "==2.5"
        },
        "attrs": {
            "hashes": [
                "sha256:31b2eced602aa8423c2aea9c76a724617ed67cf9513173fd3a4f03e3a929c7e6",
                "sha256:832aa3cde19744e49938b91fea06d69ecb9e649c93ba974535d08ad92164f700"
            ],
            "version": "==20.3.0"
        },
        "black": {
            "hashes": [
                "sha256:09a9dcb7c46ed496a9850b76e4e825d6049ecd38b611f1224857a79bd985a8cf",
                "sha256:68950ffd4d9169716bcb8719a56c07a2f4485354fec061cdd5910aa07369731c"
            ],
            "index": "pypi",
            "version": "==19.3b0"
        },
        "click": {
            "hashes": [
                "sha256:d2b5255c7c6349bc1bd1e59e08cd12acbbd63ce649f2588755783aa94dfb6b1a",
                "sha256:dacca89f4bfadd5de3d7489b7c8a566eee0d3676333fbb50030263894c38c0dc"
            ],
            "version": "==7.1.2"
        },
        "freezegun": {
            "hashes": [
                "sha256:02b35de52f4699a78f6ac4518e4cd3390dddc43b0aeb978335a8f270a2d9668b",
                "sha256:1cf08e441f913ff5e59b19cc065a8faa9dd1ddc442eaf0375294f344581a0643"
            ],
            "index": "pypi",
            "version": "==1.0.0"
        },
        "isort": {
            "hashes": [
                "sha256:0a943902919f65c5684ac4e0154b1ad4fac6dcaa5d9f3426b732f1c8b5419be6",
                "sha256:2bb1680aad211e3c9944dbce1d4ba09a989f04e238296c87fe2139faa26d655d"
            ],
            "version": "==5.8.0"
        },
        "lazy-object-proxy": {
            "hashes": [
<<<<<<< HEAD
                "sha256:1d33d6f789697f401b75ce08e73b1de567b947740f768376631079290118ad39",
                "sha256:2f2de8f8ac0be3e40d17730e0600619d35c78c13a099ea91ef7fb4ad944ce694",
                "sha256:3782931963dc89e0e9a0ae4348b44762e868ea280e4f8c233b537852a8996ab9",
                "sha256:37d9c34b96cca6787fe014aeb651217944a967a5b165e2cacb6b858d2997ab84",
                "sha256:38c3865bd220bd983fcaa9aa11462619e84a71233bafd9c880f7b1cb753ca7fa",
                "sha256:429c4d1862f3fc37cd56304d880f2eae5bd0da83bdef889f3bd66458aac49128",
                "sha256:522b7c94b524389f4a4094c4bf04c2b02228454ddd17c1a9b2801fac1d754871",
                "sha256:57fb5c5504ddd45ed420b5b6461a78f58cbb0c1b0cbd9cd5a43ad30a4a3ee4d0",
                "sha256:5944a9b95e97de1980c65f03b79b356f30a43de48682b8bdd90aa5089f0ec1f4",
                "sha256:6f4e5e68b7af950ed7fdb594b3f19a0014a3ace0fedb86acb896e140ffb24302",
                "sha256:71a1ef23f22fa8437974b2d60fedb947c99a957ad625f83f43fd3de70f77f458",
                "sha256:8a44e9901c0555f95ac401377032f6e6af66d8fc1fbfad77a7a8b1a826e0b93c",
                "sha256:b6577f15d5516d7d209c1a8cde23062c0f10625f19e8dc9fb59268859778d7d7",
                "sha256:c8fe2d6ff0ff583784039d0255ea7da076efd08507f2be6f68583b0da32e3afb",
                "sha256:cadfa2c2cf54d35d13dc8d231253b7985b97d629ab9ca6e7d672c35539d38163",
                "sha256:cd1bdace1a8762534e9a36c073cd54e97d517a17d69a17985961265be6d22847",
                "sha256:ddbdcd10eb999d7ab292677f588b658372aadb9a52790f82484a37127a390108",
                "sha256:e7273c64bccfd9310e9601b8f4511d84730239516bada26a0c9846c9697617ef",
                "sha256:e7428977763150b4cf83255625a80a23dfdc94d43be7791ce90799d446b4e26f",
                "sha256:e960e8be509e8d6d618300a6c189555c24efde63e85acaf0b14b2cd1ac743315",
                "sha256:ecb5dd5990cec6e7f5c9c1124a37cb2c710c6d69b0c1a5c4aa4b35eba0ada068",
                "sha256:ef3f5e288aa57b73b034ce9c1f1ac753d968f9069cd0742d1d69c698a0167166",
                "sha256:fa5b2dee0e231fa4ad117be114251bdfe6afe39213bd629d43deb117b6a6c40a",
                "sha256:fa7fb7973c622b9e725bee1db569d2c2ee64d2f9a089201c5e8185d482c7352d"
            ],
            "version": "==1.5.2"
=======
                "sha256:17e0967ba374fc24141738c69736da90e94419338fd4c7c7bef01ee26b339653",
                "sha256:1fee665d2638491f4d6e55bd483e15ef21f6c8c2095f235fef72601021e64f61",
                "sha256:22ddd618cefe54305df49e4c069fa65715be4ad0e78e8d252a33debf00f6ede2",
                "sha256:24a5045889cc2729033b3e604d496c2b6f588c754f7a62027ad4437a7ecc4837",
                "sha256:410283732af311b51b837894fa2f24f2c0039aa7f220135192b38fcc42bd43d3",
                "sha256:4732c765372bd78a2d6b2150a6e99d00a78ec963375f236979c0626b97ed8e43",
                "sha256:489000d368377571c6f982fba6497f2aa13c6d1facc40660963da62f5c379726",
                "sha256:4f60460e9f1eb632584c9685bccea152f4ac2130e299784dbaf9fae9f49891b3",
                "sha256:5743a5ab42ae40caa8421b320ebf3a998f89c85cdc8376d6b2e00bd12bd1b587",
                "sha256:85fb7608121fd5621cc4377a8961d0b32ccf84a7285b4f1d21988b2eae2868e8",
                "sha256:9698110e36e2df951c7c36b6729e96429c9c32b3331989ef19976592c5f3c77a",
                "sha256:9d397bf41caad3f489e10774667310d73cb9c4258e9aed94b9ec734b34b495fd",
                "sha256:b579f8acbf2bdd9ea200b1d5dea36abd93cabf56cf626ab9c744a432e15c815f",
                "sha256:b865b01a2e7f96db0c5d12cfea590f98d8c5ba64ad222300d93ce6ff9138bcad",
                "sha256:bf34e368e8dd976423396555078def5cfc3039ebc6fc06d1ae2c5a65eebbcde4",
                "sha256:c6938967f8528b3668622a9ed3b31d145fab161a32f5891ea7b84f6b790be05b",
                "sha256:d1c2676e3d840852a2de7c7d5d76407c772927addff8d742b9808fe0afccebdf",
                "sha256:d7124f52f3bd259f510651450e18e0fd081ed82f3c08541dffc7b94b883aa981",
                "sha256:d900d949b707778696fdf01036f58c9876a0d8bfe116e8d220cfd4b15f14e741",
                "sha256:ebfd274dcd5133e0afae738e6d9da4323c3eb021b3e13052d8cbd0e457b1256e",
                "sha256:ed361bb83436f117f9917d282a456f9e5009ea12fd6de8742d1a4752c3017e93",
                "sha256:f5144c75445ae3ca2057faac03fda5a902eff196702b0a24daf1d6ce0650514b"
            ],
            "version": "==1.6.0"
>>>>>>> 3e643d9a
        },
        "mccabe": {
            "hashes": [
                "sha256:ab8a6258860da4b6677da4bd2fe5dc2c659cff31b3ee4f7f5d64e79735b80d42",
                "sha256:dd8d182285a0fe56bace7f45b5e7d1a6ebcbf524e8f3bd87eb0f125271b8831f"
            ],
            "version": "==0.6.1"
        },
        "pylint": {
            "hashes": [
                "sha256:bb4a908c9dadbc3aac18860550e870f58e1a02c9f2c204fdf5693d73be061210",
                "sha256:bfe68f020f8a0fece830a22dd4d5dddb4ecc6137db04face4c3420a46a52239f"
            ],
            "index": "pypi",
            "version": "==2.6.0"
        },
        "pylint-django": {
            "hashes": [
                "sha256:770e0c55fb054c6378e1e8bb3fe22c7032a2c38ba1d1f454206ee9c6591822d7",
                "sha256:b8dcb6006ae9fa911810aba3bec047b9410b7d528f89d5aca2506b03c9235a49"
            ],
            "index": "pypi",
            "version": "==2.3.0"
        },
        "pylint-plugin-utils": {
            "hashes": [
                "sha256:2f30510e1c46edf268d3a195b2849bd98a1b9433229bb2ba63b8d776e1fc4d0a",
                "sha256:57625dcca20140f43731311cd8fd879318bf45a8b0fd17020717a8781714a25a"
            ],
            "version": "==0.6"
        },
        "python-dateutil": {
            "hashes": [
                "sha256:73ebfe9dbf22e832286dafa60473e4cd239f8592f699aa5adaf10050e6e1823c",
                "sha256:75bb3f31ea686f1197762692a9ee6a7550b59fc6ca3a1f4b5d7e32fb98e2da2a"
            ],
            "version": "==2.8.1"
        },
        "six": {
            "hashes": [
                "sha256:30639c035cdb23534cd4aa2dd52c3bf48f06e5f4a941509c8bafd8ce11080259",
                "sha256:8b74bedcbbbaca38ff6d7491d76f2b06b3592611af620f8426e82dddb04a5ced"
            ],
            "version": "==1.15.0"
        },
        "toml": {
            "hashes": [
                "sha256:806143ae5bfb6a3c6e736a764057db0e6a0e05e338b5630894a5f779cabb4f9b",
                "sha256:b3bda1d108d5dd99f4a20d24d9c348e91c4db7ab1b749200bded2f839ccbe68f"
            ],
            "version": "==0.10.2"
        },
        "typed-ast": {
            "hashes": [
                "sha256:07d49388d5bf7e863f7fa2f124b1b1d89d8aa0e2f7812faff0a5658c01c59aa1",
                "sha256:14bf1522cdee369e8f5581238edac09150c765ec1cb33615855889cf33dcb92d",
                "sha256:240296b27397e4e37874abb1df2a608a92df85cf3e2a04d0d4d61055c8305ba6",
                "sha256:36d829b31ab67d6fcb30e185ec996e1f72b892255a745d3a82138c97d21ed1cd",
                "sha256:37f48d46d733d57cc70fd5f30572d11ab8ed92da6e6b28e024e4a3edfb456e37",
                "sha256:4c790331247081ea7c632a76d5b2a265e6d325ecd3179d06e9cf8d46d90dd151",
                "sha256:5dcfc2e264bd8a1db8b11a892bd1647154ce03eeba94b461effe68790d8b8e07",
                "sha256:7147e2a76c75f0f64c4319886e7639e490fee87c9d25cb1d4faef1d8cf83a440",
                "sha256:7703620125e4fb79b64aa52427ec192822e9f45d37d4b6625ab37ef403e1df70",
                "sha256:8368f83e93c7156ccd40e49a783a6a6850ca25b556c0fa0240ed0f659d2fe496",
                "sha256:84aa6223d71012c68d577c83f4e7db50d11d6b1399a9c779046d75e24bed74ea",
                "sha256:85f95aa97a35bdb2f2f7d10ec5bbdac0aeb9dafdaf88e17492da0504de2e6400",
                "sha256:8db0e856712f79c45956da0c9a40ca4246abc3485ae0d7ecc86a20f5e4c09abc",
                "sha256:9044ef2df88d7f33692ae3f18d3be63dec69c4fb1b5a4a9ac950f9b4ba571606",
                "sha256:963c80b583b0661918718b095e02303d8078950b26cc00b5e5ea9ababe0de1fc",
                "sha256:987f15737aba2ab5f3928c617ccf1ce412e2e321c77ab16ca5a293e7bbffd581",
                "sha256:9ec45db0c766f196ae629e509f059ff05fc3148f9ffd28f3cfe75d4afb485412",
                "sha256:9fc0b3cb5d1720e7141d103cf4819aea239f7d136acf9ee4a69b047b7986175a",
                "sha256:a2c927c49f2029291fbabd673d51a2180038f8cd5a5b2f290f78c4516be48be2",
                "sha256:a38878a223bdd37c9709d07cd357bb79f4c760b29210e14ad0fb395294583787",
                "sha256:b4fcdcfa302538f70929eb7b392f536a237cbe2ed9cba88e3bf5027b39f5f77f",
                "sha256:c0c74e5579af4b977c8b932f40a5464764b2f86681327410aa028a22d2f54937",
                "sha256:c1c876fd795b36126f773db9cbb393f19808edd2637e00fd6caba0e25f2c7b64",
                "sha256:c9aadc4924d4b5799112837b226160428524a9a45f830e0d0f184b19e4090487",
                "sha256:cc7b98bf58167b7f2db91a4327da24fb93368838eb84a44c472283778fc2446b",
                "sha256:cf54cfa843f297991b7388c281cb3855d911137223c6b6d2dd82a47ae5125a41",
                "sha256:d003156bb6a59cda9050e983441b7fa2487f7800d76bdc065566b7d728b4581a",
                "sha256:d175297e9533d8d37437abc14e8a83cbc68af93cc9c1c59c2c292ec59a0697a3",
                "sha256:d746a437cdbca200622385305aedd9aef68e8a645e385cc483bdc5e488f07166",
                "sha256:e683e409e5c45d5c9082dc1daf13f6374300806240719f95dc783d1fc942af10"
            ],
            "markers": "implementation_name == 'cpython' and python_version < '3.8'",
            "version": "==1.4.2"
        },
        "wrapt": {
            "hashes": [
                "sha256:b62ffa81fb85f4332a4f609cab4ac40709470da05643a082ec1eb88e6d9b97d7"
            ],
            "version": "==1.12.1"
        }
    }
}<|MERGE_RESOLUTION|>--- conflicted
+++ resolved
@@ -202,47 +202,6 @@
         },
         "lxml": {
             "hashes": [
-<<<<<<< HEAD
-                "sha256:0448576c148c129594d890265b1a83b9cd76fd1f0a6a04620753d9a6bcfd0a4d",
-                "sha256:127f76864468d6630e1b453d3ffbbd04b024c674f55cf0a30dc2595137892d37",
-                "sha256:1471cee35eba321827d7d53d104e7b8c593ea3ad376aa2df89533ce8e1b24a01",
-                "sha256:2363c35637d2d9d6f26f60a208819e7eafc4305ce39dc1d5005eccc4593331c2",
-                "sha256:2e5cc908fe43fe1aa299e58046ad66981131a66aea3129aac7770c37f590a644",
-                "sha256:2e6fd1b8acd005bd71e6c94f30c055594bbd0aa02ef51a22bbfa961ab63b2d75",
-                "sha256:366cb750140f221523fa062d641393092813b81e15d0e25d9f7c6025f910ee80",
-                "sha256:42ebca24ba2a21065fb546f3e6bd0c58c3fe9ac298f3a320147029a4850f51a2",
-                "sha256:4e751e77006da34643ab782e4a5cc21ea7b755551db202bc4d3a423b307db780",
-                "sha256:4fb85c447e288df535b17ebdebf0ec1cf3a3f1a8eba7e79169f4f37af43c6b98",
-                "sha256:50c348995b47b5a4e330362cf39fc503b4a43b14a91c34c83b955e1805c8e308",
-                "sha256:535332fe9d00c3cd455bd3dd7d4bacab86e2d564bdf7606079160fa6251caacf",
-                "sha256:535f067002b0fd1a4e5296a8f1bf88193080ff992a195e66964ef2a6cfec5388",
-                "sha256:5be4a2e212bb6aa045e37f7d48e3e1e4b6fd259882ed5a00786f82e8c37ce77d",
-                "sha256:60a20bfc3bd234d54d49c388950195d23a5583d4108e1a1d47c9eef8d8c042b3",
-                "sha256:648914abafe67f11be7d93c1a546068f8eff3c5fa938e1f94509e4a5d682b2d8",
-                "sha256:681d75e1a38a69f1e64ab82fe4b1ed3fd758717bed735fb9aeaa124143f051af",
-                "sha256:68a5d77e440df94011214b7db907ec8f19e439507a70c958f750c18d88f995d2",
-                "sha256:69a63f83e88138ab7642d8f61418cf3180a4d8cd13995df87725cb8b893e950e",
-                "sha256:6e4183800f16f3679076dfa8abf2db3083919d7e30764a069fb66b2b9eff9939",
-                "sha256:6fd8d5903c2e53f49e99359b063df27fdf7acb89a52b6a12494208bf61345a03",
-                "sha256:791394449e98243839fa822a637177dd42a95f4883ad3dec2a0ce6ac99fb0a9d",
-                "sha256:7a7669ff50f41225ca5d6ee0a1ec8413f3a0d8aa2b109f86d540887b7ec0d72a",
-                "sha256:7e9eac1e526386df7c70ef253b792a0a12dd86d833b1d329e038c7a235dfceb5",
-                "sha256:7ee8af0b9f7de635c61cdd5b8534b76c52cd03536f29f51151b377f76e214a1a",
-                "sha256:8246f30ca34dc712ab07e51dc34fea883c00b7ccb0e614651e49da2c49a30711",
-                "sha256:8c88b599e226994ad4db29d93bc149aa1aff3dc3a4355dd5757569ba78632bdf",
-                "sha256:923963e989ffbceaa210ac37afc9b906acebe945d2723e9679b643513837b089",
-                "sha256:94d55bd03d8671686e3f012577d9caa5421a07286dd351dfef64791cf7c6c505",
-                "sha256:97db258793d193c7b62d4e2586c6ed98d51086e93f9a3af2b2034af01450a74b",
-                "sha256:a9d6bc8642e2c67db33f1247a77c53476f3a166e09067c0474facb045756087f",
-                "sha256:cd11c7e8d21af997ee8079037fff88f16fda188a9776eb4b81c7e4c9c0a7d7fc",
-                "sha256:d8d3d4713f0c28bdc6c806a278d998546e8efc3498949e3ace6e117462ac0a5e",
-                "sha256:e0bfe9bb028974a481410432dbe1b182e8191d5d40382e5b8ff39cdd2e5c5931",
-                "sha256:f4822c0660c3754f1a41a655e37cb4dbbc9be3d35b125a37fab6f82d47674ebc",
-                "sha256:f83d281bb2a6217cd806f4cf0ddded436790e66f393e124dfe9731f6b3fb9afe",
-                "sha256:fc37870d6716b137e80d19241d0e2cff7a7643b925dfa49b4c8ebd1295eb506e"
-            ],
-            "version": "==4.6.2"
-=======
                 "sha256:079f3ae844f38982d156efce585bc540c16a926d4436712cf4baee0cce487a3d",
                 "sha256:0fbcf5565ac01dff87cbfc0ff323515c823081c5777a9fc7703ff58388c258c3",
                 "sha256:122fba10466c7bd4178b07dba427aa516286b846b2cbd6f6169141917283aae2",
@@ -281,7 +240,6 @@
                 "sha256:f90ba11136bfdd25cae3951af8da2e95121c9b9b93727b1b896e3fa105b2f586"
             ],
             "version": "==4.6.3"
->>>>>>> 3e643d9a
         },
         "markuppy": {
             "hashes": [
@@ -472,7 +430,6 @@
         },
         "pyyaml": {
             "hashes": [
-<<<<<<< HEAD
                 "sha256:08682f6b72c722394747bddaf0aa62277e02557c0fd1c42cb853016a38f8dedf",
                 "sha256:0f5f5786c0e09baddcd8b4b45f20a7b5d61a7e7e99846e3c799b05c7c53fa696",
                 "sha256:129def1b7c1bf22faffd67b8f3724645203b79d8f4cc81f674654d9902cb4393",
@@ -504,32 +461,6 @@
                 "sha256:fe69978f3f768926cfa37b867e3843918e012cf83f680806599ddce33c2c68b0"
             ],
             "version": "==5.4.1"
-=======
-                "sha256:02c78d77281d8f8d07a255e57abdbf43b02257f59f50cc6b636937d68efa5dd0",
-                "sha256:0dc9f2eb2e3c97640928dec63fd8dc1dd91e6b6ed236bd5ac00332b99b5c2ff9",
-                "sha256:124fd7c7bc1e95b1eafc60825f2daf67c73ce7b33f1194731240d24b0d1bf628",
-                "sha256:26fcb33776857f4072601502d93e1a619f166c9c00befb52826e7b774efaa9db",
-                "sha256:31ba07c54ef4a897758563e3a0fcc60077698df10180abe4b8165d9895c00ebf",
-                "sha256:3c49e39ac034fd64fd576d63bb4db53cda89b362768a67f07749d55f128ac18a",
-                "sha256:52bf0930903818e600ae6c2901f748bc4869c0c406056f679ab9614e5d21a166",
-                "sha256:5a3f345acff76cad4aa9cb171ee76c590f37394186325d53d1aa25318b0d4a09",
-                "sha256:5e7ac4e0e79a53451dc2814f6876c2fa6f71452de1498bbe29c0b54b69a986f4",
-                "sha256:7242790ab6c20316b8e7bb545be48d7ed36e26bbe279fd56f2c4a12510e60b4b",
-                "sha256:737bd70e454a284d456aa1fa71a0b429dd527bcbf52c5c33f7c8eee81ac16b89",
-                "sha256:8635d53223b1f561b081ff4adecb828fd484b8efffe542edcfdff471997f7c39",
-                "sha256:8b818b6c5a920cbe4203b5a6b14256f0e5244338244560da89b7b0f1313ea4b6",
-                "sha256:8bf38641b4713d77da19e91f8b5296b832e4db87338d6aeffe422d42f1ca896d",
-                "sha256:a36a48a51e5471513a5aea920cdad84cbd56d70a5057cca3499a637496ea379c",
-                "sha256:b2243dd033fd02c01212ad5c601dafb44fbb293065f430b0d3dbf03f3254d615",
-                "sha256:cc547d3ead3754712223abb7b403f0a184e4c3eae18c9bb7fd15adef1597cc4b",
-                "sha256:cc552b6434b90d9dbed6a4f13339625dc466fd82597119897e9489c953acbc22",
-                "sha256:f3790156c606299ff499ec44db422f66f05a7363b39eb9d5b064f17bd7d7c47b",
-                "sha256:f7a21e3d99aa3095ef0553e7ceba36fb693998fbb1226f1392ce33681047465f",
-                "sha256:fdc6b2cb4b19e431994f25a9160695cc59a4e861710cc6fc97161c5e845fc579"
-            ],
-            "index": "pypi",
-            "version": "==5.4"
->>>>>>> 3e643d9a
         },
         "requests": {
             "hashes": [
@@ -710,34 +641,6 @@
         },
         "lazy-object-proxy": {
             "hashes": [
-<<<<<<< HEAD
-                "sha256:1d33d6f789697f401b75ce08e73b1de567b947740f768376631079290118ad39",
-                "sha256:2f2de8f8ac0be3e40d17730e0600619d35c78c13a099ea91ef7fb4ad944ce694",
-                "sha256:3782931963dc89e0e9a0ae4348b44762e868ea280e4f8c233b537852a8996ab9",
-                "sha256:37d9c34b96cca6787fe014aeb651217944a967a5b165e2cacb6b858d2997ab84",
-                "sha256:38c3865bd220bd983fcaa9aa11462619e84a71233bafd9c880f7b1cb753ca7fa",
-                "sha256:429c4d1862f3fc37cd56304d880f2eae5bd0da83bdef889f3bd66458aac49128",
-                "sha256:522b7c94b524389f4a4094c4bf04c2b02228454ddd17c1a9b2801fac1d754871",
-                "sha256:57fb5c5504ddd45ed420b5b6461a78f58cbb0c1b0cbd9cd5a43ad30a4a3ee4d0",
-                "sha256:5944a9b95e97de1980c65f03b79b356f30a43de48682b8bdd90aa5089f0ec1f4",
-                "sha256:6f4e5e68b7af950ed7fdb594b3f19a0014a3ace0fedb86acb896e140ffb24302",
-                "sha256:71a1ef23f22fa8437974b2d60fedb947c99a957ad625f83f43fd3de70f77f458",
-                "sha256:8a44e9901c0555f95ac401377032f6e6af66d8fc1fbfad77a7a8b1a826e0b93c",
-                "sha256:b6577f15d5516d7d209c1a8cde23062c0f10625f19e8dc9fb59268859778d7d7",
-                "sha256:c8fe2d6ff0ff583784039d0255ea7da076efd08507f2be6f68583b0da32e3afb",
-                "sha256:cadfa2c2cf54d35d13dc8d231253b7985b97d629ab9ca6e7d672c35539d38163",
-                "sha256:cd1bdace1a8762534e9a36c073cd54e97d517a17d69a17985961265be6d22847",
-                "sha256:ddbdcd10eb999d7ab292677f588b658372aadb9a52790f82484a37127a390108",
-                "sha256:e7273c64bccfd9310e9601b8f4511d84730239516bada26a0c9846c9697617ef",
-                "sha256:e7428977763150b4cf83255625a80a23dfdc94d43be7791ce90799d446b4e26f",
-                "sha256:e960e8be509e8d6d618300a6c189555c24efde63e85acaf0b14b2cd1ac743315",
-                "sha256:ecb5dd5990cec6e7f5c9c1124a37cb2c710c6d69b0c1a5c4aa4b35eba0ada068",
-                "sha256:ef3f5e288aa57b73b034ce9c1f1ac753d968f9069cd0742d1d69c698a0167166",
-                "sha256:fa5b2dee0e231fa4ad117be114251bdfe6afe39213bd629d43deb117b6a6c40a",
-                "sha256:fa7fb7973c622b9e725bee1db569d2c2ee64d2f9a089201c5e8185d482c7352d"
-            ],
-            "version": "==1.5.2"
-=======
                 "sha256:17e0967ba374fc24141738c69736da90e94419338fd4c7c7bef01ee26b339653",
                 "sha256:1fee665d2638491f4d6e55bd483e15ef21f6c8c2095f235fef72601021e64f61",
                 "sha256:22ddd618cefe54305df49e4c069fa65715be4ad0e78e8d252a33debf00f6ede2",
@@ -762,7 +665,6 @@
                 "sha256:f5144c75445ae3ca2057faac03fda5a902eff196702b0a24daf1d6ce0650514b"
             ],
             "version": "==1.6.0"
->>>>>>> 3e643d9a
         },
         "mccabe": {
             "hashes": [
